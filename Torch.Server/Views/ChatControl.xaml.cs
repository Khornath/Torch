--- conflicted
+++ resolved
@@ -2,6 +2,7 @@
 using System.Collections.Generic;
 using System.Collections.Specialized;
 using System.Linq;
+using System.Reflection;
 using System.Text;
 using System.Threading.Tasks;
 using System.Windows;
@@ -24,6 +25,7 @@
 using Torch.API.Session;
 using Torch.Managers;
 using Torch.Server.Managers;
+using VRage.Game;
 
 namespace Torch.Server
 {
@@ -42,60 +44,75 @@
         public void BindServer(ITorchServer server)
         {
             _server = (TorchBase)server;
-<<<<<<< HEAD
-            ChatItems.Items.Clear();
+            Dispatcher.Invoke(() =>
+            {
+                ChatItems.Inlines.Clear();
+            });
 
             var sessionManager = server.Managers.GetManager<ITorchSessionManager>();
-            sessionManager.SessionLoaded += BindSession;
-            sessionManager.SessionUnloading += UnbindSession;
+            if (sessionManager != null)
+                sessionManager.SessionStateChanged += SessionStateChanged;
         }
 
-        private void BindSession(ITorchSession session)
+        private void SessionStateChanged(ITorchSession session, TorchSessionState state)
         {
-            Dispatcher.Invoke(() =>
+            switch (state)
             {
-                var chatMgr = _server?.CurrentSession?.Managers.GetManager<IChatManagerClient>();
-                if (chatMgr != null)
-                    DataContext = new ChatManagerProxy(chatMgr);
-            });
+                case TorchSessionState.Loading:
+                    Dispatcher.Invoke(() => ChatItems.Inlines.Clear());
+                    break;
+                case TorchSessionState.Loaded:
+                    {
+                        var chatMgr = session.Managers.GetManager<IChatManagerClient>();
+                        if (chatMgr != null)
+                            chatMgr.MessageRecieved += OnMessageRecieved;
+                    }
+                    break;
+                case TorchSessionState.Unloading:
+                    {
+                        var chatMgr = session.Managers.GetManager<IChatManagerClient>();
+                        if (chatMgr != null)
+                            chatMgr.MessageRecieved -= OnMessageRecieved;
+                    }
+                    break;
+                case TorchSessionState.Unloaded:
+                    break;
+                default:
+                    throw new ArgumentOutOfRangeException(nameof(state), state, null);
+            }
         }
 
-        private void UnbindSession(ITorchSession session)
+        private void OnMessageRecieved(TorchChatMessage msg, ref bool consumed)
         {
-            Dispatcher.Invoke(() =>
-            {
-                (DataContext as ChatManagerProxy)?.Dispose();
-                DataContext = null;
-            });
-=======
-            _multiplayer = (MultiplayerManager)server.Multiplayer;
-            DataContext = _multiplayer;
-
-            ChatItems.Inlines.Clear();
-            _multiplayer.ChatHistory.ForEach(InsertMessage);
-            if (_multiplayer.ChatHistory is INotifyCollectionChanged ncc)
-                ncc.CollectionChanged += ChatHistory_CollectionChanged;
-            ChatScroller.ScrollToBottom();
->>>>>>> 44ebcc5d
+            InsertMessage(msg);
         }
 
-        private void ChatHistory_CollectionChanged(object sender, NotifyCollectionChangedEventArgs e)
+        private static readonly Dictionary<string, Brush> _brushes = new Dictionary<string, Brush>();
+        private static Brush LookupBrush(string font)
         {
-            foreach (IChatMessage msg in e.NewItems)
-                InsertMessage(msg);
+            if (_brushes.TryGetValue(font, out Brush result))
+                return result;
+            Brush brush = typeof(Brushes).GetField(font, BindingFlags.Static)?.GetValue(null) as Brush ?? Brushes.Blue;
+            _brushes.Add(font, brush);
+            return brush;
         }
 
-        private void InsertMessage(IChatMessage msg)
+        private void InsertMessage(TorchChatMessage msg)
         {
-            bool atBottom = ChatScroller.VerticalOffset + 8 > ChatScroller.ScrollableHeight;
-            var span = new Span();
-            span.Inlines.Add($"{msg.Timestamp} ");
-            span.Inlines.Add(new Run(msg.Name) { Foreground = msg.Name == "Server" ? Brushes.DarkBlue : Brushes.Blue });
-            span.Inlines.Add($": {msg.Message}");
-            span.Inlines.Add(new LineBreak());
-            ChatItems.Inlines.Add(span);
-            if (atBottom)
-                ChatScroller.ScrollToBottom();
+            if (Dispatcher.CheckAccess())
+            {
+                bool atBottom = ChatScroller.VerticalOffset + 8 > ChatScroller.ScrollableHeight;
+                var span = new Span();
+                span.Inlines.Add($"{msg.Timestamp} ");
+                span.Inlines.Add(new Run(msg.Author) { Foreground = LookupBrush(msg.Font) });
+                span.Inlines.Add($": {msg.Message}");
+                span.Inlines.Add(new LineBreak());
+                ChatItems.Inlines.Add(span);
+                if (atBottom)
+                    ChatScroller.ScrollToBottom();
+            }
+            else
+                Dispatcher.Invoke(() => InsertMessage(msg));
         }
 
         private void SendButton_Click(object sender, RoutedEventArgs e)
@@ -119,15 +136,12 @@
             var commands = _server.CurrentSession?.Managers.GetManager<Torch.Commands.CommandManager>();
             if (commands != null && commands.IsCommand(text))
             {
-<<<<<<< HEAD
-                (DataContext as ChatManagerProxy)?.AddMessage(new TorchChatMessage() { Author = "Server", Message = text });
-=======
-                _multiplayer.ChatHistory.Add(new ChatMessage(DateTime.Now, 0, "Server", text));
->>>>>>> 44ebcc5d
+                InsertMessage(new TorchChatMessage("Server", text) { Font = MyFontEnum.DarkBlue });
                 _server.Invoke(() =>
                 {
-                    var response = commands.HandleCommandFromServer(text);
-                    Dispatcher.BeginInvoke(() => OnMessageEntered_Callback(response));
+                    string response = commands.HandleCommandFromServer(text);
+                    if (!string.IsNullOrWhiteSpace(response))
+                        InsertMessage(new TorchChatMessage("Server", response) { Font = MyFontEnum.Blue });
                 });
             }
             else
@@ -136,40 +150,5 @@
             }
             Message.Text = "";
         }
-
-        private void OnMessageEntered_Callback(string response)
-        {
-            if (!string.IsNullOrEmpty(response))
-                (DataContext as ChatManagerProxy)?.AddMessage(new TorchChatMessage() { Author = "Server", Message = response });
-        }
-
-        private class ChatManagerProxy : IDisposable
-        {
-            private readonly IChatManagerClient _chatMgr;
-
-            public ChatManagerProxy(IChatManagerClient chatMgr)
-            {
-                this._chatMgr = chatMgr;
-                this._chatMgr.MessageRecieved += ChatMgr_MessageRecieved; ;
-            }
-
-            public IList<IChatMessage> ChatHistory { get; } = new ObservableList<IChatMessage>();
-
-            /// <inheritdoc />
-            public void Dispose()
-            {
-                _chatMgr.MessageRecieved -= ChatMgr_MessageRecieved;
-            }
-
-            private void ChatMgr_MessageRecieved(TorchChatMessage msg, ref bool consumed)
-            {
-                AddMessage(msg);
-            }
-
-            internal void AddMessage(TorchChatMessage msg)
-            {
-                ChatHistory.Add(new ChatMessage(DateTime.Now, msg.AuthorSteamId ?? 0, msg.Author, msg.Message));
-            }
-        }
     }
 }
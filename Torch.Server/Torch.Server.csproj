﻿<?xml version="1.0" encoding="utf-8"?>
<Project ToolsVersion="15.0" DefaultTargets="Build" xmlns="http://schemas.microsoft.com/developer/msbuild/2003">
  <Import Project="$(MSBuildExtensionsPath)\$(MSBuildToolsVersion)\Microsoft.Common.props" Condition="Exists('$(MSBuildExtensionsPath)\$(MSBuildToolsVersion)\Microsoft.Common.props')" />
  <PropertyGroup>
    <ProjectGuid>{CA50886B-7B22-4CD8-93A0-C06F38D4F77D}</ProjectGuid>
    <OutputType>Exe</OutputType>
    <AppDesignerFolder>Properties</AppDesignerFolder>
    <RootNamespace>Torch.Server</RootNamespace>
    <AssemblyName>Torch.Server</AssemblyName>
    <TargetFrameworkVersion>v4.6.1</TargetFrameworkVersion>
    <FileAlignment>512</FileAlignment>
    <ProjectTypeGuids>{60dc8134-eba5-43b8-bcc9-bb4bc16c2548};{FAE04EC0-301F-11D3-BF4B-00C04F79EFBC}</ProjectTypeGuids>
    <WarningLevel>4</WarningLevel>
    <AutoGenerateBindingRedirects>true</AutoGenerateBindingRedirects>
    <TargetFrameworkProfile />
    <NuGetPackageImportStamp>
    </NuGetPackageImportStamp>
  </PropertyGroup>
  <PropertyGroup Condition="'$(Configuration)|$(Platform)' == 'Debug|x64'">
    <DebugSymbols>true</DebugSymbols>
    <OutputPath>$(SolutionDir)\bin\x64\Debug\</OutputPath>
    <DefineConstants>DEBUG;TRACE</DefineConstants>
    <DebugType>full</DebugType>
    <PlatformTarget>x64</PlatformTarget>
    <ErrorReport>prompt</ErrorReport>
    <CodeAnalysisRuleSet>MinimumRecommendedRules.ruleset</CodeAnalysisRuleSet>
    <Prefer32Bit>true</Prefer32Bit>
  </PropertyGroup>
  <PropertyGroup Condition="'$(Configuration)|$(Platform)' == 'Release|x64'">
    <OutputPath>$(SolutionDir)\bin\x64\Release\</OutputPath>
    <DefineConstants>TRACE</DefineConstants>
    <Optimize>true</Optimize>
    <DebugType>pdbonly</DebugType>
    <PlatformTarget>x64</PlatformTarget>
    <ErrorReport>prompt</ErrorReport>
    <CodeAnalysisRuleSet>MinimumRecommendedRules.ruleset</CodeAnalysisRuleSet>
    <Prefer32Bit>true</Prefer32Bit>
    <DocumentationFile>$(SolutionDir)\bin\x64\Release\Torch.Server.xml</DocumentationFile>
  </PropertyGroup>
  <PropertyGroup>
    <StartupObject>Torch.Server.Program</StartupObject>
  </PropertyGroup>
  <PropertyGroup>
    <ApplicationIcon>torchicon.ico</ApplicationIcon>
  </PropertyGroup>
  <ItemGroup>
    <Reference Include="HavokWrapper, Version=1.0.6051.28726, Culture=neutral, processorArchitecture=AMD64">
      <SpecificVersion>False</SpecificVersion>
      <HintPath>..\GameBinaries\HavokWrapper.dll</HintPath>
      <Private>False</Private>
    </Reference>
    <Reference Include="Microsoft.CodeAnalysis, Version=1.2.0.0, Culture=neutral, PublicKeyToken=31bf3856ad364e35, processorArchitecture=MSIL">
      <SpecificVersion>False</SpecificVersion>
      <HintPath>..\GameBinaries\Microsoft.CodeAnalysis.dll</HintPath>
      <Private>False</Private>
    </Reference>
    <Reference Include="Microsoft.CodeAnalysis.CSharp, Version=1.2.0.0, Culture=neutral, PublicKeyToken=31bf3856ad364e35, processorArchitecture=MSIL">
      <SpecificVersion>False</SpecificVersion>
      <HintPath>..\GameBinaries\Microsoft.CodeAnalysis.CSharp.dll</HintPath>
      <Private>False</Private>
    </Reference>
    <Reference Include="Newtonsoft.Json, Version=10.0.0.0, Culture=neutral, PublicKeyToken=30ad4fe6b2a6aeed, processorArchitecture=MSIL">
      <HintPath>..\packages\Newtonsoft.Json.10.0.3\lib\net45\Newtonsoft.Json.dll</HintPath>
    </Reference>
    <Reference Include="NLog, Version=4.0.0.0, Culture=neutral, PublicKeyToken=5120e14c03d0593c, processorArchitecture=MSIL">
      <HintPath>..\packages\NLog.4.4.12\lib\net45\NLog.dll</HintPath>
      <Private>True</Private>
    </Reference>
    <Reference Include="Sandbox.Common, Version=1.0.0.0, Culture=neutral, processorArchitecture=MSIL">
      <SpecificVersion>False</SpecificVersion>
      <HintPath>..\GameBinaries\Sandbox.Common.dll</HintPath>
      <Private>False</Private>
    </Reference>
    <Reference Include="Sandbox.Game, Version=0.1.6305.30774, Culture=neutral, processorArchitecture=AMD64">
      <SpecificVersion>False</SpecificVersion>
      <HintPath>..\GameBinaries\Sandbox.Game.dll</HintPath>
      <Private>False</Private>
    </Reference>
    <Reference Include="Sandbox.Graphics, Version=0.1.6305.30761, Culture=neutral, processorArchitecture=AMD64">
      <SpecificVersion>False</SpecificVersion>
      <HintPath>..\GameBinaries\Sandbox.Graphics.dll</HintPath>
      <Private>False</Private>
    </Reference>
    <Reference Include="SpaceEngineers.Game, Version=1.0.0.0, Culture=neutral, processorArchitecture=AMD64">
      <SpecificVersion>False</SpecificVersion>
      <HintPath>..\GameBinaries\SpaceEngineers.Game.dll</HintPath>
      <Private>False</Private>
    </Reference>
    <Reference Include="SpaceEngineers.ObjectBuilders, Version=1.0.0.0, Culture=neutral, processorArchitecture=AMD64">
      <SpecificVersion>False</SpecificVersion>
      <HintPath>..\GameBinaries\SpaceEngineers.ObjectBuilders.dll</HintPath>
      <Private>False</Private>
    </Reference>
    <Reference Include="SpaceEngineers.ObjectBuilders.XmlSerializers, Version=1.0.0.0, Culture=neutral, processorArchitecture=AMD64">
      <SpecificVersion>False</SpecificVersion>
      <HintPath>..\GameBinaries\SpaceEngineers.ObjectBuilders.XmlSerializers.dll</HintPath>
      <Private>False</Private>
    </Reference>
    <Reference Include="SteamSDK, Version=0.0.0.0, Culture=neutral, processorArchitecture=AMD64">
      <SpecificVersion>False</SpecificVersion>
      <HintPath>..\GameBinaries\SteamSDK.dll</HintPath>
      <Private>False</Private>
    </Reference>
    <Reference Include="System" />
    <Reference Include="System.Configuration.Install" />
    <Reference Include="System.Data" />
    <Reference Include="System.Drawing" />
    <Reference Include="System.IO.Compression.FileSystem" />
    <Reference Include="System.ServiceProcess" />
    <Reference Include="System.Windows.Forms" />
    <Reference Include="System.Xml" />
    <Reference Include="Microsoft.CSharp" />
    <Reference Include="System.Core" />
    <Reference Include="System.Xml.Linq" />
    <Reference Include="System.Data.DataSetExtensions" />
    <Reference Include="System.Net.Http" />
    <Reference Include="System.Xaml">
      <RequiredTargetFramework>4.0</RequiredTargetFramework>
    </Reference>
    <Reference Include="VRage, Version=1.0.0.0, Culture=neutral, processorArchitecture=MSIL">
      <SpecificVersion>False</SpecificVersion>
      <HintPath>..\GameBinaries\VRage.dll</HintPath>
      <Private>False</Private>
    </Reference>
    <Reference Include="VRage.Audio, Version=1.0.0.0, Culture=neutral, processorArchitecture=AMD64">
      <SpecificVersion>False</SpecificVersion>
      <HintPath>..\GameBinaries\VRage.Audio.dll</HintPath>
      <Private>False</Private>
    </Reference>
    <Reference Include="VRage.Dedicated, Version=1.0.0.0, Culture=neutral, processorArchitecture=AMD64">
      <SpecificVersion>False</SpecificVersion>
      <HintPath>..\GameBinaries\VRage.Dedicated.dll</HintPath>
      <Private>False</Private>
    </Reference>
    <Reference Include="VRage.Game, Version=1.0.0.0, Culture=neutral, processorArchitecture=MSIL">
      <SpecificVersion>False</SpecificVersion>
      <HintPath>..\GameBinaries\VRage.Game.dll</HintPath>
      <Private>False</Private>
    </Reference>
    <Reference Include="VRage.Game.XmlSerializers, Version=1.0.0.0, Culture=neutral, processorArchitecture=MSIL">
      <SpecificVersion>False</SpecificVersion>
      <HintPath>..\GameBinaries\VRage.Game.XmlSerializers.dll</HintPath>
      <Private>False</Private>
    </Reference>
    <Reference Include="VRage.Input, Version=1.0.0.0, Culture=neutral, processorArchitecture=AMD64">
      <SpecificVersion>False</SpecificVersion>
      <HintPath>..\GameBinaries\VRage.Input.dll</HintPath>
      <Private>False</Private>
    </Reference>
    <Reference Include="VRage.Library, Version=1.0.0.0, Culture=neutral, processorArchitecture=MSIL">
      <SpecificVersion>False</SpecificVersion>
      <HintPath>..\GameBinaries\VRage.Library.dll</HintPath>
      <Private>False</Private>
    </Reference>
    <Reference Include="VRage.Math, Version=1.0.0.0, Culture=neutral, processorArchitecture=MSIL">
      <SpecificVersion>False</SpecificVersion>
      <HintPath>..\GameBinaries\VRage.Math.dll</HintPath>
      <Private>False</Private>
    </Reference>
    <Reference Include="VRage.Native, Version=0.0.0.0, Culture=neutral, processorArchitecture=AMD64">
      <SpecificVersion>False</SpecificVersion>
      <HintPath>..\GameBinaries\VRage.Native.dll</HintPath>
      <Private>False</Private>
    </Reference>
    <Reference Include="VRage.OpenVRWrapper, Version=1.0.0.0, Culture=neutral, processorArchitecture=AMD64">
      <SpecificVersion>False</SpecificVersion>
      <HintPath>..\GameBinaries\VRage.OpenVRWrapper.dll</HintPath>
      <Private>False</Private>
    </Reference>
    <Reference Include="VRage.Render, Version=1.0.0.0, Culture=neutral, processorArchitecture=MSIL">
      <SpecificVersion>False</SpecificVersion>
      <HintPath>..\GameBinaries\VRage.Render.dll</HintPath>
      <Private>False</Private>
    </Reference>
    <Reference Include="VRage.Render11, Version=1.0.0.0, Culture=neutral, processorArchitecture=AMD64">
      <SpecificVersion>False</SpecificVersion>
      <HintPath>..\GameBinaries\VRage.Render11.dll</HintPath>
      <Private>False</Private>
    </Reference>
    <Reference Include="VRage.Scripting, Version=1.0.0.0, Culture=neutral, processorArchitecture=AMD64">
      <SpecificVersion>False</SpecificVersion>
      <HintPath>..\GameBinaries\VRage.Scripting.dll</HintPath>
      <Private>False</Private>
    </Reference>
    <Reference Include="WindowsBase" />
    <Reference Include="PresentationCore" />
    <Reference Include="PresentationFramework" />
  </ItemGroup>
  <ItemGroup>
    <Compile Include="ListBoxExtensions.cs" />
    <Compile Include="Managers\InstanceManager.cs" />
    <Compile Include="NativeMethods.cs" />
    <Compile Include="Properties\AssemblyInfoGen.cs">
      <AutoGen>True</AutoGen>
      <DesignTime>True</DesignTime>
      <DependentUpon>AssemblyInfoGen.tt</DependentUpon>
    </Compile>
<<<<<<< HEAD
    <Compile Include="Properties\AssemblyInfo1.cs" />
    <Compile Include="Initializer.cs" />
=======
    <Compile Include="Properties\AssemblyInfo.cs" />
>>>>>>> 5cea6637
    <Compile Include="ServerStatistics.cs" />
    <Compile Include="TorchConfig.cs" />
    <Compile Include="TorchService.cs">
      <SubType>Component</SubType>
    </Compile>
    <Compile Include="TorchServiceInstaller.cs">
      <SubType>Component</SubType>
    </Compile>
    <Compile Include="ViewModels\BlockLimitViewModel.cs" />
    <Compile Include="ViewModels\Entities\Blocks\BlockViewModel.cs" />
    <Compile Include="ViewModels\Entities\Blocks\BlockViewModelGenerator.cs" />
    <Compile Include="ViewModels\Entities\Blocks\PropertyViewModel.cs" />
    <Compile Include="ViewModels\Entities\CharacterViewModel.cs" />
    <Compile Include="ViewModels\ConfigDedicatedViewModel.cs" />
    <Compile Include="ViewModels\EntityTreeViewModel.cs" />
    <Compile Include="ViewModels\Entities\EntityViewModel.cs" />
    <Compile Include="ViewModels\Entities\FloatingObjectViewModel.cs" />
    <Compile Include="ViewModels\Entities\GridViewModel.cs" />
    <Compile Include="ViewModels\ILazyLoad.cs" />
    <Compile Include="ViewModels\PluginManagerViewModel.cs" />
    <Compile Include="ViewModels\PluginViewModel.cs" />
    <Compile Include="ViewModels\SessionSettingsViewModel.cs" />
    <Compile Include="ViewModels\Entities\VoxelMapViewModel.cs" />
    <Compile Include="ViewModels\SteamUserViewModel.cs" />
    <Compile Include="Views\AddWorkshopItemsDialog.xaml.cs">
      <DependentUpon>AddWorkshopItemsDialog.xaml</DependentUpon>
    </Compile>
    <Compile Include="Views\Converters\InverseBooleanConverter.cs" />
    <Compile Include="Views\Converters\Vector3DConverter.cs" />
    <Compile Include="Views\Entities\Blocks\BlockView.xaml.cs">
      <DependentUpon>BlockView.xaml</DependentUpon>
    </Compile>
    <Compile Include="Views\Entities\Blocks\PropertyView.xaml.cs">
      <DependentUpon>PropertyView.xaml</DependentUpon>
    </Compile>
    <Compile Include="Views\ChatControl.xaml.cs">
      <DependentUpon>ChatControl.xaml</DependentUpon>
    </Compile>
    <Compile Include="Views\ConfigControl.xaml.cs">
      <DependentUpon>ConfigControl.xaml</DependentUpon>
    </Compile>
    <Compile Include="Views\EntitiesControl.xaml.cs">
      <DependentUpon>EntitiesControl.xaml</DependentUpon>
    </Compile>
    <Compile Include="Views\Converters\StringBuilderConverter.cs" />
    <Compile Include="Views\Converters\StringIdConverter.cs" />
    <Compile Include="Views\Entities\GridView.xaml.cs">
      <DependentUpon>GridView.xaml</DependentUpon>
    </Compile>
    <Compile Include="Views\Entities\VoxelMapView.xaml.cs">
      <DependentUpon>VoxelMapView.xaml</DependentUpon>
    </Compile>
    <Compile Include="Views\FirstTimeSetup.xaml.cs">
      <DependentUpon>FirstTimeSetup.xaml</DependentUpon>
    </Compile>
    <Compile Include="Views\ModsControl.xaml.cs">
      <DependentUpon>ModsControl.xaml</DependentUpon>
    </Compile>
    <Compile Include="Views\PluginsControl.xaml.cs">
      <DependentUpon>PluginsControl.xaml</DependentUpon>
    </Compile>
    <Compile Include="Views\TorchUI.xaml.cs">
      <DependentUpon>TorchUI.xaml</DependentUpon>
    </Compile>
    <Compile Include="Views\PlayerListControl.xaml.cs">
      <DependentUpon>PlayerListControl.xaml</DependentUpon>
    </Compile>
    <Compile Include="Program.cs" />
    <Compile Include="TorchServer.cs" />
  </ItemGroup>
  <ItemGroup>
    <Compile Include="Properties\Resources.Designer.cs">
      <AutoGen>True</AutoGen>
      <DesignTime>True</DesignTime>
      <DependentUpon>Resources.resx</DependentUpon>
    </Compile>
    <Compile Include="Properties\Settings.Designer.cs">
      <AutoGen>True</AutoGen>
      <DependentUpon>Settings.settings</DependentUpon>
      <DesignTimeSharedInput>True</DesignTimeSharedInput>
    </Compile>
    <EmbeddedResource Include="Properties\Resources.resx">
      <Generator>ResXFileCodeGenerator</Generator>
      <LastGenOutput>Resources.Designer.cs</LastGenOutput>
    </EmbeddedResource>
    <None Include="packages.config" />
    <None Include="Properties\Settings.settings">
      <Generator>SettingsSingleFileGenerator</Generator>
      <LastGenOutput>Settings.Designer.cs</LastGenOutput>
    </None>
    <AppDesigner Include="Properties\" />
  </ItemGroup>
  <ItemGroup>
    <ProjectReference Include="..\Torch.API\Torch.API.csproj">
      <Project>{fba5d932-6254-4a1e-baf4-e229fa94e3c2}</Project>
      <Name>Torch.API</Name>
      <Private>False</Private>
    </ProjectReference>
    <ProjectReference Include="..\Torch\Torch.csproj">
      <Project>{7e01635c-3b67-472e-bcd6-c5539564f214}</Project>
      <Name>Torch</Name>
      <Private>False</Private>
    </ProjectReference>
  </ItemGroup>
  <ItemGroup>
    <Page Include="Views\AddWorkshopItemsDialog.xaml">
      <SubType>Designer</SubType>
      <Generator>MSBuild:Compile</Generator>
    </Page>
    <Page Include="Views\Entities\Blocks\BlockView.xaml">
      <SubType>Designer</SubType>
      <Generator>MSBuild:Compile</Generator>
    </Page>
    <Page Include="Views\Entities\Blocks\PropertyView.xaml">
      <SubType>Designer</SubType>
      <Generator>MSBuild:Compile</Generator>
    </Page>
    <Page Include="Views\ChatControl.xaml">
      <Generator>MSBuild:Compile</Generator>
      <SubType>Designer</SubType>
    </Page>
    <Page Include="Views\ConfigControl.xaml">
      <SubType>Designer</SubType>
      <Generator>MSBuild:Compile</Generator>
    </Page>
    <Page Include="Views\EntitiesControl.xaml">
      <SubType>Designer</SubType>
      <Generator>MSBuild:Compile</Generator>
    </Page>
    <Page Include="Views\Entities\GridView.xaml">
      <SubType>Designer</SubType>
      <Generator>MSBuild:Compile</Generator>
    </Page>
    <Page Include="Views\Entities\VoxelMapView.xaml">
      <SubType>Designer</SubType>
      <Generator>MSBuild:Compile</Generator>
    </Page>
    <Page Include="Views\FirstTimeSetup.xaml">
      <SubType>Designer</SubType>
      <Generator>MSBuild:Compile</Generator>
    </Page>
    <Page Include="Views\ModsControl.xaml">
      <SubType>Designer</SubType>
      <Generator>MSBuild:Compile</Generator>
    </Page>
    <Page Include="Views\PluginsControl.xaml">
      <SubType>Designer</SubType>
      <Generator>MSBuild:Compile</Generator>
    </Page>
    <Page Include="Views\TorchUI.xaml">
      <Generator>MSBuild:Compile</Generator>
      <SubType>Designer</SubType>
    </Page>
    <Page Include="Views\PlayerListControl.xaml">
      <Generator>MSBuild:Compile</Generator>
      <SubType>Designer</SubType>
    </Page>
  </ItemGroup>
  <ItemGroup>
    <Resource Include="torchicon.ico" />
  </ItemGroup>
  <ItemGroup>
    <Service Include="{508349B6-6B84-4DF5-91F0-309BEEBAD82D}" />
  </ItemGroup>
  <ItemGroup>
    <None Include="Properties\AssemblyInfoGen.tt">
      <Generator>TextTemplatingFileGenerator</Generator>
      <LastGenOutput>AssemblyInfoGen.cs</LastGenOutput>
    </None>
  </ItemGroup>
  <ItemGroup />
  <Import Project="$(MSBuildToolsPath)\Microsoft.CSharp.targets" />
  <Import Project="$(SolutionDir)\TransformOnBuild.targets" />
  <PropertyGroup>
    <PostBuildEvent>copy "$(SolutionDir)NLog.config" "$(TargetDir)"</PostBuildEvent>
  </PropertyGroup>
</Project><|MERGE_RESOLUTION|>--- conflicted
+++ resolved
@@ -195,12 +195,8 @@
       <DesignTime>True</DesignTime>
       <DependentUpon>AssemblyInfoGen.tt</DependentUpon>
     </Compile>
-<<<<<<< HEAD
-    <Compile Include="Properties\AssemblyInfo1.cs" />
     <Compile Include="Initializer.cs" />
-=======
     <Compile Include="Properties\AssemblyInfo.cs" />
->>>>>>> 5cea6637
     <Compile Include="ServerStatistics.cs" />
     <Compile Include="TorchConfig.cs" />
     <Compile Include="TorchService.cs">

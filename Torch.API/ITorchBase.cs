﻿using System;
using System.Collections.Generic;
using System.Linq;
using System.Text;
using System.Threading.Tasks;
using Torch.API.Managers;
using VRage.Game.ModAPI;

namespace Torch.API
{
    /// <summary>
    /// API for Torch functions shared between client and server.
    /// </summary>
    public interface ITorchBase
    {
        /// <summary>
        /// Fired when the session begins loading.
        /// </summary>
        event Action SessionLoading;
        
        /// <summary>
        /// Fired when the session finishes loading.
        /// </summary>
        event Action SessionLoaded;

        /// <summary>
        /// Fires when the session begins unloading.
        /// </summary>
        event Action SessionUnloading;

        /// <summary>
        /// Fired when the session finishes unloading.
        /// </summary>
        event Action SessionUnloaded;

        /// <summary>
        /// Configuration for the current instance.
        /// </summary>
        ITorchConfig Config { get; }

        /// <inheritdoc cref="IMultiplayerManager"/>
        IMultiplayerManager Multiplayer { get; }

        /// <inheritdoc cref="IPluginManager"/>
        IPluginManager Plugins { get; }

        /// <summary>
        /// The binary version of the current instance.
        /// </summary>
        Version TorchVersion { get; }

        /// <summary>
        /// Invoke an action on the game thread.
        /// </summary>
        void Invoke(Action action);

        /// <summary>
        /// Invoke an action on the game thread and block until it has completed.
        /// If this is called on the game thread the action will execute immediately.
        /// </summary>
        void InvokeBlocking(Action action);

        /// <summary>
        /// Invoke an action on the game thread asynchronously.
        /// </summary>
        Task InvokeAsync(Action action);

        /// <summary>
        /// Start the Torch instance.
        /// </summary>
        void Start();

        /// <summary>
        /// Stop the Torch instance.
        /// </summary>
        void Stop();
<<<<<<< HEAD
        /// <summary>
        /// Initializes a save of the game.
        /// </summary>
        /// <param name="callerId">Id of the player who initiated the save.</param>
        void Save(long callerId);
=======

        /// <summary>
        /// Initialize the Torch instance.
        /// </summary>
>>>>>>> 7373dd37
        void Init();

        /// <summary>
        /// Get an <see cref="IManager"/> that is part of the Torch instance.
        /// </summary>
        /// <typeparam name="T">Manager type</typeparam>
        T GetManager<T>() where T : class, IManager;
    }

    /// <summary>
    /// API for the Torch server.
    /// </summary>
    public interface ITorchServer : ITorchBase
    {
        /// <summary>
        /// Path of the dedicated instance folder.
        /// </summary>
        string InstancePath { get; }
    }

    /// <summary>
    /// API for the Torch client.
    /// </summary>
    public interface ITorchClient : ITorchBase
    {
        
    }
}<|MERGE_RESOLUTION|>--- conflicted
+++ resolved
@@ -1,4 +1,4 @@
-﻿using System;
+using System;
 using System.Collections.Generic;
 using System.Linq;
 using System.Text;
@@ -74,18 +74,16 @@
         /// Stop the Torch instance.
         /// </summary>
         void Stop();
-<<<<<<< HEAD
+      
         /// <summary>
         /// Initializes a save of the game.
         /// </summary>
         /// <param name="callerId">Id of the player who initiated the save.</param>
         void Save(long callerId);
-=======
 
         /// <summary>
         /// Initialize the Torch instance.
         /// </summary>
->>>>>>> 7373dd37
         void Init();
 
         /// <summary>

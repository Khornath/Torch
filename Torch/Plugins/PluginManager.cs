--- conflicted
+++ resolved
@@ -236,14 +236,6 @@
                 if (!file.EndsWith(".dll", StringComparison.CurrentCultureIgnoreCase))
                     continue;
 
-                if (false)
-                {
-                    var asm = Assembly.LoadFrom(file);
-                    assemblies.Add(asm);
-                    TorchBase.RegisterAuxAssembly(asm);
-                    continue;
-                }
-
                 using (var stream = File.OpenRead(file))
                 {
                     var data = stream.ReadToEnd();
@@ -261,11 +253,10 @@
                         {
                             _log.Warn(e, $"Failed to read debugging symbols from {symbolPath}");
                         }
-                    Assembly asm = symbol != null ? Assembly.Load(data, symbol) : Assembly.Load(data);
+                    assemblies.Add(symbol != null ? Assembly.Load(data, symbol) : Assembly.Load(data));
 #else
-                    Assembly asm = Assembly.Load(data);
+                    assemblies.Add(Assembly.Load(data));
 #endif
-                    assemblies.Add(asm);
                 }
             }
 
@@ -309,16 +300,10 @@
                             {
                                 _log.Warn(e, $"Failed to read debugging symbols from {path}:{symbolEntryName}");
                             }
-                        Assembly asm = symbol != null ? Assembly.Load(data, symbol) : Assembly.Load(data);
+                        assemblies.Add(symbol != null ? Assembly.Load(data, symbol) : Assembly.Load(data));
 #else
-                        Assembly asm = Assembly.Load(data);
-<<<<<<< HEAD
+                        assemblies.Add(Assembly.Load(data));
 #endif
-                        assemblies.Add(asm);
-                        TorchBase.RegisterAuxAssembly(asm);
-=======
-                        assemblies.Add(asm);
->>>>>>> 25a708a3
                     }
                 }
             }
@@ -327,9 +312,9 @@
             InstantiatePlugin(manifest, assemblies);
         }
 
-        private void RegisterAllAssemblies(IEnumerable<Assembly> assemblies)
-        {
-            ResolveEventHandler resolveDependentAssembly = (object sender, ResolveEventArgs args) =>
+        private void RegisterAllAssemblies(IReadOnlyCollection<Assembly> assemblies)
+        {
+            Assembly ResolveDependentAssembly(object sender, ResolveEventArgs args)
             {
                 var requiredAssemblyName = new AssemblyName(args.Name);
                 foreach (Assembly asm in assemblies)
@@ -337,12 +322,13 @@
                     if (IsAssemblyCompatible(requiredAssemblyName, asm.GetName()))
                         return asm;
                 }
-                throw new Exception($"Could find dependent assembly! Requesting assembly: {args.RequestingAssembly}, dependent assembly: {requiredAssemblyName}");
-            };
+                _log.Warn($"Could find dependent assembly! Requesting assembly: {args.RequestingAssembly}, dependent assembly: {requiredAssemblyName}");
+                return null;
+            }
 
             try
             {
-                AppDomain.CurrentDomain.AssemblyResolve += resolveDependentAssembly;
+                AppDomain.CurrentDomain.AssemblyResolve += ResolveDependentAssembly;
                 foreach (Assembly asm in assemblies)
                 {
                     TorchBase.RegisterAuxAssembly(asm);
@@ -350,14 +336,15 @@
             }
             finally
             {
-                AppDomain.CurrentDomain.AssemblyResolve -= resolveDependentAssembly;
-            }
-        }
-
-        private bool IsAssemblyCompatible(AssemblyName a, AssemblyName b)
+                AppDomain.CurrentDomain.AssemblyResolve -= ResolveDependentAssembly;
+            }
+        }
+
+        private static bool IsAssemblyCompatible(AssemblyName a, AssemblyName b)
         {
             return a.Name == b.Name && a.Version.Major == b.Version.Major && a.Version.Minor == b.Version.Minor;
         }
+
 
         private PluginManifest GetManifestFromZip(string path)
         {

﻿using System;
using System.Collections.Generic;
using System.Data;
using System.Diagnostics;
using System.Linq;
using System.Linq.Expressions;
using System.Reflection;
using System.Text;
using System.Threading.Tasks;
using Sandbox.Engine.Multiplayer;
using Torch.API;

namespace Torch.Utils
{
    public abstract class ReflectedMemberAttribute : Attribute
    {
        /// <summary>
        /// Name of the member to access.  If null, the tagged field's name.
        /// </summary>
        public string Name { get; set; } = null;

        /// <summary>
        /// Declaring type of the member to access.  If null, inferred from the instance argument type.
        /// </summary>
        public Type Type { get; set; } = null;

        /// <summary>
        /// Assembly qualified name of <see cref="Type"/>
        /// </summary>
        public string TypeName
        {
            get => Type?.AssemblyQualifiedName;
            set => Type = value == null ? null : Type.GetType(value, true);
        }
    }

    #region MemberInfoAttributes
    /// <summary>
    /// Indicates that this field should contain the <see cref="System.Reflection.FieldInfo"/> instance for the given field.
    /// </summary>
    [AttributeUsage(AttributeTargets.Field)]
    public class ReflectedFieldInfoAttribute : ReflectedMemberAttribute
    {
        /// <summary>
        /// Creates a reflected field info attribute using the given type and name.
        /// </summary>
        /// <param name="type">Type that contains the member</param>
        /// <param name="name">Name of the member</param>
        public ReflectedFieldInfoAttribute(Type type, string name)
        {
            Type = type;
            Name = name;
        }
    }

    /// <summary>
    /// Indicates that this field should contain the <see cref="System.Reflection.MethodInfo"/> instance for the given method.
    /// </summary>
    [AttributeUsage(AttributeTargets.Field)]
    public class ReflectedMethodInfoAttribute : ReflectedMemberAttribute
    {
        /// <summary>
        /// Creates a reflected method info attribute using the given type and name.
        /// </summary>
        /// <param name="type">Type that contains the member</param>
        /// <param name="name">Name of the member</param>
        public ReflectedMethodInfoAttribute(Type type, string name)
        {
            Type = type;
            Name = name;
        }
        /// <summary>
        /// Expected parameters of this method, or null if any parameters are accepted.
        /// </summary>
        public Type[] Parameters { get; set; } = null;
        /// <summary>
        /// Expected return type of this method, or null if any return type is accepted.
        /// </summary>
        public Type ReturnType { get; set; } = null;
    }

    /// <summary>
    /// Indicates that this field should contain the <see cref="System.Reflection.PropertyInfo"/> instance for the given property.
    /// </summary>
    [AttributeUsage(AttributeTargets.Field)]
    public class ReflectedPropertyInfoAttribute : ReflectedMemberAttribute
    {
        /// <summary>
        /// Creates a reflected property info attribute using the given type and name.
        /// </summary>
        /// <param name="type">Type that contains the member</param>
        /// <param name="name">Name of the member</param>
        public ReflectedPropertyInfoAttribute(Type type, string name)
        {
            Type = type;
            Name = name;
        }
    }
    #endregion

    #region FieldPropGetSet
    /// <summary>
    /// Indicates that this field should contain a delegate capable of retrieving the value of a field.
    /// </summary>
    /// <example>
    /// <code>
    /// <![CDATA[
    /// [ReflectedGetterAttribute(Name="_instanceField")]
    /// private static Func<Example, int> _instanceGetter;
    /// 
    /// [ReflectedGetterAttribute(Name="_staticField", Type=typeof(Example))]
    /// private static Func<int> _staticGetter;
    /// 
    /// private class Example {
    ///     private int _instanceField;
    ///     private static int _staticField;
    /// }
    /// ]]>
    /// </code>
    /// </example>
    [AttributeUsage(AttributeTargets.Field)]
    public class ReflectedGetterAttribute : ReflectedMemberAttribute
    {
    }

    /// <summary>
    /// Indicates that this field should contain a delegate capable of setting the value of a field.
    /// </summary>
    /// <example>
    /// <code>
    /// <![CDATA[
    /// [ReflectedSetterAttribute(Name="_instanceField")]
    /// private static Action<Example, int> _instanceSetter;
    /// 
    /// [ReflectedSetterAttribute(Name="_staticField", Type=typeof(Example))]
    /// private static Action<int> _staticSetter;
    /// 
    /// private class Example {
    ///     private int _instanceField;
    ///     private static int _staticField;
    /// }
    /// ]]>
    /// </code>
    /// </example>
    [AttributeUsage(AttributeTargets.Field)]
    public class ReflectedSetterAttribute : ReflectedMemberAttribute
    {
    }
    #endregion

    #region Invoker
    /// <summary>
    /// Indicates that this field should contain a delegate capable of invoking an instance method.
    /// </summary>
    /// <example>
    /// <code>
    /// <![CDATA[
    /// [ReflectedMethodAttribute]
    /// private static Func<Example, int, float, string> ExampleInstance;
    /// 
    /// private class Example {
    ///     private int ExampleInstance(int a, float b) {
    ///         return a + ", " + b;
    ///     }
    /// }
    /// ]]>
    /// </code>
    /// </example>
    [AttributeUsage(AttributeTargets.Field)]
    public class ReflectedMethodAttribute : ReflectedMemberAttribute
    {
        /// <summary>
        /// When set the parameters types for the method are assumed to be this.
        /// </summary>
        public Type[] OverrideTypes { get; set; }

        /// <summary>
        /// Assembly qualified names of <see cref="OverrideTypes"/>
        /// </summary>
        public string[] OverrideTypeNames
        {
            get => OverrideTypes.Select(x => x.AssemblyQualifiedName).ToArray();
            set => OverrideTypes = value?.Select(x => x == null ? null : Type.GetType(x)).ToArray();
        }
    }

    /// <summary>
    /// Indicates that this field should contain a delegate capable of invoking a static method.
    /// </summary>
    /// <example>
    /// <code>
    /// <![CDATA[
    /// [ReflectedMethodAttribute(Type = typeof(Example)]
    /// private static Func<int, float, string> ExampleStatic;
    /// 
    /// private class Example {
    ///     private static int ExampleStatic(int a, float b) {
    ///         return a + ", " + b;
    ///     }
    /// }
    /// ]]>
    /// </code>
    /// </example>
    [AttributeUsage(AttributeTargets.Field)]
    public class ReflectedStaticMethodAttribute : ReflectedMethodAttribute
    {
    }
    #endregion

    #region EventReplacer
    /// <summary>
    /// Instance of statefully replacing and restoring the callbacks of an event.
    /// </summary>
    public class ReflectedEventReplacer
    {
        private const BindingFlags BindFlagAll = BindingFlags.Static |
                                                 BindingFlags.Instance |
                                                 BindingFlags.Public |
                                                 BindingFlags.NonPublic;

        private object _instance;
        private Func<IEnumerable<Delegate>> _backingStoreReader;
        private Action<Delegate> _callbackAdder;
        private Action<Delegate> _callbackRemover;
        private readonly ReflectedEventReplaceAttribute _attributes;
        private readonly HashSet<Delegate> _registeredCallbacks = new HashSet<Delegate>();
        private readonly MethodInfo _targetMethodInfo;

        internal ReflectedEventReplacer(ReflectedEventReplaceAttribute attr)
        {
            _attributes = attr;
            FieldInfo backingStore = GetEventBackingField(attr.EventName, attr.EventDeclaringType);
            if (backingStore == null)
                throw new ArgumentException($"Unable to find backing field for event {attr.EventDeclaringType.FullName}#{attr.EventName}");
            EventInfo evtInfo = ReflectedManager.GetFieldPropRecursive(attr.EventDeclaringType, attr.EventName, BindFlagAll, (a, b, c) => a.GetEvent(b, c));
            if (evtInfo == null)
                throw new ArgumentException($"Unable to find event info for event {attr.EventDeclaringType.FullName}#{attr.EventName}");
            _backingStoreReader = () => GetEventsInternal(_instance, backingStore);
            _callbackAdder = (x) => evtInfo.AddEventHandler(_instance, x);
            _callbackRemover = (x) => evtInfo.RemoveEventHandler(_instance, x);
            if (attr.TargetParameters == null)
            {
                _targetMethodInfo = attr.TargetDeclaringType.GetMethod(attr.TargetName, BindFlagAll);
                if (_targetMethodInfo == null)
                    throw new ArgumentException($"Unable to find method {attr.TargetDeclaringType.FullName}#{attr.TargetName} to replace");
            }
            else
            {
                _targetMethodInfo =
                    attr.TargetDeclaringType.GetMethod(attr.TargetName, BindFlagAll, null, attr.TargetParameters, null);
                if (_targetMethodInfo == null)
                    throw new ArgumentException($"Unable to find method {attr.TargetDeclaringType.FullName}#{attr.TargetName}){string.Join(", ", attr.TargetParameters.Select(x => x.FullName))}) to replace");
            }
        }

        /// <summary>
        /// Test that this replacement can be performed.
        /// </summary>
        /// <param name="instance">The instance to operate on, or null if static</param>
        /// <returns>true if possible, false if unsuccessful</returns>
        public bool Test(object instance)
        {
            _instance = instance;
            _registeredCallbacks.Clear();
            foreach (Delegate callback in _backingStoreReader.Invoke())
                if (callback.Method == _targetMethodInfo)
                    _registeredCallbacks.Add(callback);

            return _registeredCallbacks.Count > 0;
        }

        private Delegate _newCallback;

        /// <summary>
        /// Removes the target callback defined in the attribute and replaces it with the provided callback.
        /// </summary>
        /// <param name="newCallback">The new event callback</param>
        /// <param name="instance">The instance to operate on, or null if static</param>
        public void Replace(Delegate newCallback, object instance)
        {
            _instance = instance;
            if (_newCallback != null)
                throw new Exception("Reflected event replacer is in invalid state:  Replace when already replaced");
            _newCallback = newCallback;
            Test(instance);
            if (_registeredCallbacks.Count == 0)
                throw new Exception("Reflected event replacer is in invalid state:  Nothing to replace");
            foreach (Delegate callback in _registeredCallbacks)
                _callbackRemover.Invoke(callback);
            _callbackAdder.Invoke(_newCallback);
        }

        /// <summary>
        /// Checks if the callback is currently replaced
        /// </summary>
        public bool Replaced => _newCallback != null;

        /// <summary>
        /// Removes the callback added by <see cref="Replace"/> and puts the original callback back.
        /// </summary>
        /// <param name="instance">The instance to operate on, or null if static</param>
        public void Restore(object instance)
        {
            _instance = instance;
            if (_newCallback == null)
                throw new Exception("Reflected event replacer is in invalid state:  Restore when not replaced");
            _callbackRemover.Invoke(_newCallback);
            foreach (Delegate callback in _registeredCallbacks)
                _callbackAdder.Invoke(callback);
            _newCallback = null;
        }


        private static readonly string[] _backingFieldForEvent = { "{0}", "<backing_store>{0}" };

        private static FieldInfo GetEventBackingField(string eventName, Type baseType)
        {
            FieldInfo eventField = null;
            Type type = baseType;
            while (type != null && eventField == null)
            {
                for (var i = 0; i < _backingFieldForEvent.Length && eventField == null; i++)
                    eventField = type.GetField(string.Format(_backingFieldForEvent[i], eventName), BindFlagAll);
                type = type.BaseType;
            }
            return eventField;
        }

        private static IEnumerable<Delegate> GetEventsInternal(object instance, FieldInfo eventField)
        {
            if (eventField.GetValue(instance) is MulticastDelegate eventDel)
            {
                foreach (Delegate handle in eventDel.GetInvocationList())
                    yield return handle;
            }
        }
    }

    /// <summary>
    /// Attribute used to indicate that the the given field, of type <![CDATA[Func<ReflectedEventReplacer>]]>, should be filled with
    /// a function used to create a new event replacer.
    /// </summary>
    [AttributeUsage(AttributeTargets.Field)]
    public class ReflectedEventReplaceAttribute : Attribute
    {
        /// <summary>
        /// Type that the event is declared in
        /// </summary>
        public Type EventDeclaringType { get; set; }
        /// <summary>
        /// Name of the event
        /// </summary>
        public string EventName { get; set; }

        /// <summary>
        /// Type that the method to replace is declared in
        /// </summary>
        public Type TargetDeclaringType { get; set; }
        /// <summary>
        /// Name of the method to replace
        /// </summary>
        public string TargetName { get; set; }
        /// <summary>
        /// Optional parameters of the method to replace.  Null to ignore.
        /// </summary>
        public Type[] TargetParameters { get; set; } = null;

        /// <summary>
        /// Creates a reflected event replacer attribute to, for the event defined as eventName in eventDeclaringType,
        /// replace the method defined as targetName in targetDeclaringType with a custom callback.
        /// </summary>
        /// <param name="eventDeclaringType">Type the event is declared in</param>
        /// <param name="eventName">Name of the event</param>
        /// <param name="targetDeclaringType">Type the method to remove is declared in</param>
        /// <param name="targetName">Name of the method to remove</param>
        public ReflectedEventReplaceAttribute(Type eventDeclaringType, string eventName, Type targetDeclaringType,
            string targetName)
        {
            EventDeclaringType = eventDeclaringType;
            EventName = eventName;
            TargetDeclaringType = targetDeclaringType;
            TargetName = targetName;
        }
    }
    #endregion

    /// <summary>
    /// Automatically calls <see cref="ReflectedManager.Process(Assembly)"/> for every assembly already loaded, and every assembly that is loaded in the future.
    /// </summary>
    public class ReflectedManager
    {
        private static readonly string[] _namespaceBlacklist = new[] {
            "System", "VRage", "Sandbox", "SpaceEngineers"
        };

        /// <summary>
        /// Registers the assembly load event and loads every already existing assembly.
        /// </summary>
        public void Attach()
        {
            foreach (Assembly asm in AppDomain.CurrentDomain.GetAssemblies())
                Process(asm);
            AppDomain.CurrentDomain.AssemblyLoad += CurrentDomain_AssemblyLoad;
        }

        /// <summary>
        /// Deregisters the assembly load event
        /// </summary>
        public void Detach()
        {
            AppDomain.CurrentDomain.AssemblyLoad -= CurrentDomain_AssemblyLoad;
        }

        private void CurrentDomain_AssemblyLoad(object sender, AssemblyLoadEventArgs args)
        {
            Process(args.LoadedAssembly);
        }

        private static readonly HashSet<Type> _processedTypes = new HashSet<Type>();

        /// <summary>
        /// Ensures all reflected fields and methods contained in the given type are initialized
        /// </summary>
        /// <param name="t">Type to process</param>
        public static void Process(Type t)
        {
            if (_processedTypes.Add(t))
            {
                foreach (string ns in _namespaceBlacklist)
                    if (t.FullName.StartsWith(ns))
                        return;
                foreach (FieldInfo field in t.GetFields(BindingFlags.Static | BindingFlags.Instance | BindingFlags.Public | BindingFlags.NonPublic))
                    Process(field);
            }
        }

        /// <summary>
        /// Ensures all types in the given assembly are initialized using <see cref="Process(Type)"/>
        /// </summary>
        /// <param name="asm">Assembly to process</param>
        public static void Process(Assembly asm)
        {
            foreach (Type type in asm.GetTypes())
                Process(type);
        }

        /// <summary>
        /// Processes the given field, determines if it's reflected, and initializes it if it is.
        /// </summary>
        /// <param name="field">Field to process</param>
        /// <returns>true if it was reflected, false if it wasn't reflectable</returns>
        /// <exception cref="ArgumentException">If the field failed to process</exception>
        public static bool Process(FieldInfo field)
        {
            foreach (ReflectedMemberAttribute attr in field.GetCustomAttributes<ReflectedMemberAttribute>())
            {
                if (!field.IsStatic)
                    throw new ArgumentException("Field must be static to be reflected");
                switch (attr)
                {
                    case ReflectedMethodAttribute rma:
                        ProcessReflectedMethod(field, rma);
                        return true;
                    case ReflectedGetterAttribute rga:
                        ProcessReflectedField(field, rga);
                        return true;
                    case ReflectedSetterAttribute rsa:
                        ProcessReflectedField(field, rsa);
                        return true;
                    case ReflectedFieldInfoAttribute rfia:
                        ProcessReflectedMemberInfo(field, rfia);
                        return true;
                    case ReflectedPropertyInfoAttribute rpia:
                        ProcessReflectedMemberInfo(field, rpia);
                        return true;
                    case ReflectedMethodInfoAttribute rmia:
                        ProcessReflectedMemberInfo(field, rmia);
                        return true;
                }
            }

            var reflectedEventReplacer = field.GetCustomAttribute<ReflectedEventReplaceAttribute>();
            if (reflectedEventReplacer != null)
            {
                if (!field.IsStatic)
                    throw new ArgumentException("Field must be static to be reflected");
                field.SetValue(null, new Func<ReflectedEventReplacer>(() => new ReflectedEventReplacer(reflectedEventReplacer)));
                return true;
            }
            return false;
        }

        private static void ProcessReflectedMemberInfo(FieldInfo field, ReflectedMemberAttribute attr)
        {
            MemberInfo info = null;
            if (attr.Type == null)
                throw new ArgumentException("Reflected member info attributes require Type to be defined");
            if (attr.Name == null)
                throw new ArgumentException("Reflected member info attributes require Name to be defined");
            switch (attr)
            {
                case ReflectedFieldInfoAttribute rfia:
                    info = GetFieldPropRecursive(rfia.Type, rfia.Name,
                        BindingFlags.Instance | BindingFlags.Static | BindingFlags.NonPublic | BindingFlags.Public,
                        (a, b, c) => a.GetField(b));
                    if (info == null)
                        throw new ArgumentException($"Unable to find field {rfia.Type.FullName}#{rfia.Name}");
                    break;
                case ReflectedPropertyInfoAttribute rpia:
                    info = GetFieldPropRecursive(rpia.Type, rpia.Name,
                            BindingFlags.Instance | BindingFlags.Static | BindingFlags.NonPublic | BindingFlags.Public,
                            (a, b, c) => a.GetProperty(b));
                    if (info == null)
                        throw new ArgumentException($"Unable to find property {rpia.Type.FullName}#{rpia.Name}");
                    break;
                case ReflectedMethodInfoAttribute rmia:
                    if (rmia.Parameters != null)
                    {
                        info = rmia.Type.GetMethod(rmia.Name,
                             BindingFlags.Static | BindingFlags.Instance | BindingFlags.Public | BindingFlags.NonPublic,
                             null, CallingConventions.Any, rmia.Parameters, null);
                        if (info == null)
                            throw new ArgumentException(
                                $"Unable to find method {rmia.Type.FullName}#{rmia.Name}({string.Join(", ", rmia.Parameters.Select(x => x.FullName))})");
                    }
                    else
                    {
                        info = rmia.Type.GetMethod(rmia.Name,
                             BindingFlags.Static | BindingFlags.Instance | BindingFlags.Public | BindingFlags.NonPublic);
                        if (info == null)
                            throw new ArgumentException(
                                $"Unable to find method {rmia.Type.FullName}#{rmia.Name}");
                    }
                    if (rmia.ReturnType != null && !rmia.ReturnType.IsAssignableFrom(((MethodInfo)info).ReturnType))
                        throw new ArgumentException($"Method {rmia.Type.FullName}#{rmia.Name} has return type {((MethodInfo)info).ReturnType.FullName}, expected {rmia.ReturnType.FullName}");
                    break;
            }
            if (info == null)
                throw new ArgumentException($"Unable to find member info for {attr.GetType().Name}[{attr.Type.FullName}#{attr.Name}");
            field.SetValue(null, info);
        }

        private static void ProcessReflectedMethod(FieldInfo field, ReflectedMethodAttribute attr)
        {
            MethodInfo delegateMethod = field.FieldType.GetMethod("Invoke");
            ParameterInfo[] parameters = delegateMethod.GetParameters();
            Type trueType = attr.Type;
            Type[] trueParameterTypes;
            if (attr is ReflectedStaticMethodAttribute)
            {
                trueParameterTypes = parameters.Select(x => x.ParameterType).ToArray();
            }
            else
            {
                trueType = trueType ?? parameters[0].ParameterType;
                trueParameterTypes = parameters.Skip(1).Select(x => x.ParameterType).ToArray();
            }

            var invokeTypes = new Type[trueParameterTypes.Length];
            for (var i = 0; i < invokeTypes.Length; i++)
                invokeTypes[i] = attr.OverrideTypes?[i] ?? trueParameterTypes[i];

            MethodInfo methodInstance = trueType.GetMethod(attr.Name ?? field.Name,
                (attr is ReflectedStaticMethodAttribute ? BindingFlags.Static : BindingFlags.Instance) |
                BindingFlags.Public |
                BindingFlags.NonPublic, null, CallingConventions.Any, invokeTypes, null);
            if (methodInstance == null)
            {
                string methodType = attr is ReflectedStaticMethodAttribute ? "static" : "instance";
                string methodParams = string.Join(", ",
                    trueParameterTypes.Select(x => x.Name));
                throw new NoNullAllowedException(
                    $"Unable to find {methodType} method {attr.Name ?? field.Name} in type {trueType.FullName} with parameters {methodParams}");
            }


            if (attr is ReflectedStaticMethodAttribute)
            {
                if (attr.OverrideTypes != null)
                {
                    ParameterExpression[] paramExp =
                        parameters.Select(x => Expression.Parameter(x.ParameterType)).ToArray();
                    var argExp = new Expression[invokeTypes.Length];
                    for (var i = 0; i < argExp.Length; i++)
                        if (invokeTypes[i] != paramExp[i].Type)
                            argExp[i] = Expression.Convert(paramExp[i], invokeTypes[i]);
                        else
                            argExp[i] = paramExp[i];
                    field.SetValue(null,
                        Expression.Lambda(Expression.Call(methodInstance, argExp), paramExp)
                                  .Compile());
                }
                else
                    field.SetValue(null, Delegate.CreateDelegate(field.FieldType, methodInstance));
            }
            else
            {
<<<<<<< HEAD
                ParameterExpression[] paramExp = parameters.Select(x => Expression.Parameter(x.ParameterType, x.Name)).ToArray();
=======
                ParameterExpression[] paramExp =
                    parameters.Select(x => Expression.Parameter(x.ParameterType)).ToArray();
                var argExp = new Expression[invokeTypes.Length];
                for (var i = 0; i < argExp.Length; i++)
                    if (invokeTypes[i] != paramExp[i + 1].Type)
                        argExp[i] = Expression.Convert(paramExp[i + 1], invokeTypes[i]);
                    else
                        argExp[i] = paramExp[i + 1];
>>>>>>> 44ebcc5d
                field.SetValue(null,
                    Expression.Lambda(Expression.Call(paramExp[0], methodInstance, argExp), paramExp)
                              .Compile());
            }
        }

        internal static T GetFieldPropRecursive<T>(Type baseType, string name, BindingFlags flags, Func<Type, string, BindingFlags, T> getter) where T : class
        {
            while (baseType != null)
            {
                T result = getter.Invoke(baseType, name, flags);
                if (result != null)
                    return result;

                baseType = baseType.BaseType;
            }

            return null;
        }

        private static void ProcessReflectedField(FieldInfo field, ReflectedMemberAttribute attr)
        {
            MethodInfo delegateMethod = field.FieldType.GetMethod("Invoke");
            ParameterInfo[] parameters = delegateMethod.GetParameters();
            string trueName = attr.Name ?? field.Name;
            Type trueType = attr.Type;
            bool isStatic;
            if (attr is ReflectedSetterAttribute)
            {
                if (delegateMethod.ReturnType != typeof(void) || (parameters.Length != 1 && parameters.Length != 2))
                    throw new ArgumentOutOfRangeException(nameof(field),
                        "Delegate for setter must be an action with one or two arguments");

                isStatic = parameters.Length == 1;
                if (trueType == null && isStatic)
                    throw new ArgumentException("Static field setters need their type defined", nameof(field));

                if (!isStatic && trueType == null)
                    trueType = parameters[0].ParameterType;
            }
            else if (attr is ReflectedGetterAttribute)
            {
                if (delegateMethod.ReturnType == typeof(void) || (parameters.Length != 0 && parameters.Length != 1))
                    throw new ArgumentOutOfRangeException(nameof(field),
                        "Delegate for getter must be an function with one or no arguments");

                isStatic = parameters.Length == 0;
                if (trueType == null && isStatic)
                    throw new ArgumentException("Static field getters need their type defined", nameof(field));

                if (!isStatic && trueType == null)
                    trueType = parameters[0].ParameterType;
            }
            else
                throw new ArgumentException($"Field attribute type {attr.GetType().FullName} is invalid", nameof(field));

            BindingFlags bindingFlags = (isStatic ? BindingFlags.Static : BindingFlags.Instance) |
                                        BindingFlags.NonPublic |
                                        BindingFlags.Public;
            FieldInfo sourceField = GetFieldPropRecursive(trueType, trueName, bindingFlags,
                (a, b, c) => a.GetField(b, c));
            PropertyInfo sourceProperty =
                GetFieldPropRecursive(trueType, trueName, bindingFlags, (a, b, c) => a.GetProperty(b, c));
            if (sourceField == null && sourceProperty == null)
                throw new ArgumentException(
                    $"Unable to find field or property for {trueName} in {trueType.FullName} or its base types", nameof(field));

            ParameterExpression[] paramExp = parameters.Select(x => Expression.Parameter(x.ParameterType)).ToArray();
            Expression instanceExpr = null;
            if (!isStatic)
            {
                instanceExpr = trueType == paramExp[0].Type ? (Expression) paramExp[0] : Expression.Convert(paramExp[0], trueType);
            }

            MemberExpression fieldExp = sourceField != null
                                            ? Expression.Field(instanceExpr, sourceField)
                                            : Expression.Property(instanceExpr, sourceProperty);
            Expression impl;
            if (attr is ReflectedSetterAttribute)
            {
                impl = Expression.Block(Expression.Assign(fieldExp, paramExp[isStatic ? 0 : 1]), Expression.Default(typeof(void)));
            }
            else
            {
                impl = fieldExp;
            }

            field.SetValue(null, Expression.Lambda(impl, paramExp).Compile());
        }
    }
}<|MERGE_RESOLUTION|>--- conflicted
+++ resolved
@@ -595,9 +595,6 @@
             }
             else
             {
-<<<<<<< HEAD
-                ParameterExpression[] paramExp = parameters.Select(x => Expression.Parameter(x.ParameterType, x.Name)).ToArray();
-=======
                 ParameterExpression[] paramExp =
                     parameters.Select(x => Expression.Parameter(x.ParameterType)).ToArray();
                 var argExp = new Expression[invokeTypes.Length];
@@ -606,7 +603,6 @@
                         argExp[i] = Expression.Convert(paramExp[i + 1], invokeTypes[i]);
                     else
                         argExp[i] = paramExp[i + 1];
->>>>>>> 44ebcc5d
                 field.SetValue(null,
                     Expression.Lambda(Expression.Call(paramExp[0], methodInstance, argExp), paramExp)
                               .Compile());

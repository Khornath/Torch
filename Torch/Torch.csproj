--- conflicted
+++ resolved
@@ -155,14 +155,10 @@
       <Link>Properties\AssemblyVersion.cs</Link>
     </Compile>
     <Compile Include="Collections\ObservableList.cs" />
-<<<<<<< HEAD
-    <Compile Include="DispatcherExtensions.cs" />
     <Compile Include="Managers\ChatManager\ChatManagerClient.cs" />
     <Compile Include="Managers\ChatManager\ChatManagerServer.cs" />
-=======
     <Compile Include="Extensions\DispatcherExtensions.cs" />
     <Compile Include="Extensions\ICollectionExtensions.cs" />
->>>>>>> 4f7c35df
     <Compile Include="Managers\DependencyManager.cs" />
     <Compile Include="Managers\KeenLogManager.cs" />
     <Compile Include="Managers\PatchManager\AssemblyMemory.cs" />

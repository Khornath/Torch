﻿<?xml version="1.0" encoding="utf-8"?>
<Project ToolsVersion="15.0" DefaultTargets="Build" xmlns="http://schemas.microsoft.com/developer/msbuild/2003">
  <Import Project="$(MSBuildExtensionsPath)\$(MSBuildToolsVersion)\Microsoft.Common.props" Condition="Exists('$(MSBuildExtensionsPath)\$(MSBuildToolsVersion)\Microsoft.Common.props')" />
  <PropertyGroup>
    <ProjectGuid>{7E01635C-3B67-472E-BCD6-C5539564F214}</ProjectGuid>
    <OutputType>Library</OutputType>
    <AppDesignerFolder>Properties</AppDesignerFolder>
    <RootNamespace>Torch</RootNamespace>
    <AssemblyName>Torch</AssemblyName>
    <TargetFrameworkVersion>v4.6.1</TargetFrameworkVersion>
    <FileAlignment>512</FileAlignment>
    <TargetFrameworkProfile />
    <NuGetPackageImportStamp>
    </NuGetPackageImportStamp>
  </PropertyGroup>
  <PropertyGroup Condition="'$(Configuration)|$(Platform)' == 'Debug|x64'">
    <DebugSymbols>true</DebugSymbols>
    <OutputPath>$(SolutionDir)\bin\x64\Debug\</OutputPath>
    <DefineConstants>DEBUG;TRACE</DefineConstants>
    <DebugType>full</DebugType>
    <PlatformTarget>x64</PlatformTarget>
    <ErrorReport>prompt</ErrorReport>
    <CodeAnalysisRuleSet>MinimumRecommendedRules.ruleset</CodeAnalysisRuleSet>
  </PropertyGroup>
  <PropertyGroup Condition="'$(Configuration)|$(Platform)' == 'Release|x64'">
    <OutputPath>$(SolutionDir)\bin\x64\Release\</OutputPath>
    <DefineConstants>TRACE</DefineConstants>
    <Optimize>true</Optimize>
    <DebugType>pdbonly</DebugType>
    <PlatformTarget>x64</PlatformTarget>
    <ErrorReport>prompt</ErrorReport>
    <CodeAnalysisRuleSet>MinimumRecommendedRules.ruleset</CodeAnalysisRuleSet>
    <DocumentationFile>$(SolutionDir)\bin\x64\Release\Torch.xml</DocumentationFile>
  </PropertyGroup>
  <ItemGroup>
    <Reference Include="HavokWrapper, Version=1.0.6278.22649, Culture=neutral, processorArchitecture=AMD64">
      <SpecificVersion>False</SpecificVersion>
      <HintPath>..\GameBinaries\HavokWrapper.dll</HintPath>
      <Private>False</Private>
    </Reference>
    <Reference Include="Newtonsoft.Json, Version=9.0.0.0, Culture=neutral, PublicKeyToken=30ad4fe6b2a6aeed, processorArchitecture=MSIL">
      <SpecificVersion>False</SpecificVersion>
      <HintPath>..\GameBinaries\Newtonsoft.Json.dll</HintPath>
    </Reference>
    <Reference Include="NLog, Version=4.0.0.0, Culture=neutral, PublicKeyToken=5120e14c03d0593c, processorArchitecture=MSIL">
      <HintPath>..\packages\NLog.4.4.12\lib\net45\NLog.dll</HintPath>
      <Private>True</Private>
    </Reference>
    <Reference Include="Octokit, Version=0.24.0.0, Culture=neutral, processorArchitecture=MSIL">
      <HintPath>..\packages\Octokit.0.24.0\lib\net45\Octokit.dll</HintPath>
    </Reference>
    <Reference Include="PresentationCore" />
    <Reference Include="PresentationFramework" />
    <Reference Include="Sandbox.Common">
      <HintPath>..\GameBinaries\Sandbox.Common.dll</HintPath>
      <Private>False</Private>
    </Reference>
    <Reference Include="Sandbox.Game">
      <HintPath>..\GameBinaries\Sandbox.Game.dll</HintPath>
      <Private>False</Private>
    </Reference>
    <Reference Include="Sandbox.Graphics">
      <HintPath>..\GameBinaries\Sandbox.Graphics.dll</HintPath>
      <Private>False</Private>
    </Reference>
    <Reference Include="SpaceEngineers.Game">
      <HintPath>..\GameBinaries\SpaceEngineers.Game.dll</HintPath>
      <Private>False</Private>
    </Reference>
    <Reference Include="SpaceEngineers.ObjectBuilders">
      <HintPath>..\GameBinaries\SpaceEngineers.ObjectBuilders.dll</HintPath>
      <Private>False</Private>
    </Reference>
    <Reference Include="SpaceEngineers.ObjectBuilders.XmlSerializers">
      <HintPath>..\GameBinaries\SpaceEngineers.ObjectBuilders.XmlSerializers.dll</HintPath>
      <Private>False</Private>
    </Reference>
    <Reference Include="SteamSDK">
      <HintPath>..\GameBinaries\SteamSDK.dll</HintPath>
      <Private>False</Private>
    </Reference>
    <Reference Include="System" />
    <Reference Include="System.Core" />
    <Reference Include="System.IO.Compression" />
    <Reference Include="System.IO.Compression.FileSystem" />
    <Reference Include="System.Xaml" />
    <Reference Include="System.Xml.Linq" />
    <Reference Include="System.Data.DataSetExtensions" />
    <Reference Include="Microsoft.CSharp" />
    <Reference Include="System.Data" />
    <Reference Include="System.Net.Http" />
    <Reference Include="System.Xml" />
    <Reference Include="VRage">
      <HintPath>..\GameBinaries\VRage.dll</HintPath>
      <Private>False</Private>
    </Reference>
    <Reference Include="VRage.Audio">
      <HintPath>..\GameBinaries\VRage.Audio.dll</HintPath>
      <Private>False</Private>
    </Reference>
    <Reference Include="VRage.Dedicated">
      <HintPath>..\GameBinaries\VRage.Dedicated.dll</HintPath>
      <Private>False</Private>
    </Reference>
    <Reference Include="VRage.Game">
      <HintPath>..\GameBinaries\VRage.Game.dll</HintPath>
      <Private>False</Private>
    </Reference>
    <Reference Include="VRage.Game.XmlSerializers">
      <HintPath>..\GameBinaries\VRage.Game.XmlSerializers.dll</HintPath>
      <Private>False</Private>
    </Reference>
    <Reference Include="VRage.Input">
      <HintPath>..\GameBinaries\VRage.Input.dll</HintPath>
      <Private>False</Private>
    </Reference>
    <Reference Include="VRage.Library">
      <HintPath>..\GameBinaries\VRage.Library.dll</HintPath>
      <Private>False</Private>
    </Reference>
    <Reference Include="VRage.Math">
      <HintPath>..\GameBinaries\VRage.Math.dll</HintPath>
      <Private>False</Private>
    </Reference>
    <Reference Include="VRage.Native">
      <HintPath>..\GameBinaries\VRage.Native.dll</HintPath>
      <Private>False</Private>
    </Reference>
    <Reference Include="VRage.OpenVRWrapper">
      <HintPath>..\GameBinaries\VRage.OpenVRWrapper.dll</HintPath>
      <Private>False</Private>
    </Reference>
    <Reference Include="VRage.Render">
      <HintPath>..\GameBinaries\VRage.Render.dll</HintPath>
      <Private>False</Private>
    </Reference>
    <Reference Include="VRage.Render11">
      <HintPath>..\GameBinaries\VRage.Render11.dll</HintPath>
      <Private>False</Private>
    </Reference>
    <Reference Include="VRage.Scripting">
      <HintPath>..\GameBinaries\VRage.Scripting.dll</HintPath>
      <Private>False</Private>
    </Reference>
    <Reference Include="VRage.Steam">
      <HintPath>..\GameBinaries\VRage.Steam.dll</HintPath>
      <Private>False</Private>
    </Reference>
    <Reference Include="WindowsBase" />
  </ItemGroup>
  <ItemGroup>
    <Compile Include="ChatMessage.cs" />
    <Compile Include="Collections\ObservableList.cs" />
    <Compile Include="DispatcherExtensions.cs" />
    <Compile Include="Managers\DependencyManager.cs" />
<<<<<<< HEAD
    <Compile Include="Properties\AssemblyInfo.cs" />
    <Compile Include="Properties\AssemblyInfoGen.cs">
      <DependentUpon>AssemblyInfoGen.tt</DependentUpon>
      <AutoGen>True</AutoGen>
      <DesignTime>True</DesignTime>
    </Compile>
    <Compile Include="Utils\ReflectedManager.cs" />
=======
>>>>>>> 8c11baf3
    <Compile Include="SaveGameStatus.cs" />
    <Compile Include="Collections\KeyTree.cs" />
    <Compile Include="Collections\ObservableDictionary.cs" />
    <Compile Include="Collections\RollingAverage.cs" />
    <Compile Include="CommandLine.cs" />
    <Compile Include="Commands\CategoryAttribute.cs" />
    <Compile Include="Commands\Command.cs" />
    <Compile Include="Commands\CommandAttribute.cs" />
    <Compile Include="Commands\CommandModule.cs" />
    <Compile Include="Commands\CommandContext.cs" />
    <Compile Include="Commands\CommandManager.cs" />
    <Compile Include="Commands\CommandTree.cs" />
    <Compile Include="Commands\Permissions\PermissionAttribute.cs" />
    <Compile Include="Commands\Permissions\PermissonsSystem.cs" />
    <Compile Include="Commands\TorchCommands.cs" />
    <Compile Include="Managers\ChatManager.cs" />
    <Compile Include="Managers\EntityManager.cs" />
    <Compile Include="Managers\FilesystemManager.cs" />
    <Compile Include="Managers\Manager.cs" />
    <Compile Include="Managers\NetworkManager\NetworkHandlerBase.cs" />
    <Compile Include="Managers\NetworkManager\NetworkManager.cs" />
    <Compile Include="Managers\MultiplayerManager.cs" />
    <Compile Include="Managers\UpdateManager.cs" />
    <Compile Include="Persistent.cs" />
    <Compile Include="PluginManifest.cs" />
    <Compile Include="Utils\Reflection.cs" />
    <Compile Include="Managers\ScriptingManager.cs" />
    <Compile Include="Utils\TorchAssemblyResolver.cs" />
    <Compile Include="Utils\ReflectedManager.cs" />
    <Compile Include="Session\TorchSessionManager.cs" />
    <Compile Include="TorchBase.cs" />
    <Compile Include="SteamService.cs" />
    <Compile Include="TorchPluginBase.cs" />
    <Compile Include="Session\TorchSession.cs" />
    <Compile Include="ViewModels\ModViewModel.cs" />
    <Compile Include="Collections\MTObservableCollection.cs" />
    <Compile Include="Extensions\MyPlayerCollectionExtensions.cs" />
    <Compile Include="SteamHelper.cs" />
    <Compile Include="Extensions\StringExtensions.cs" />
    <Compile Include="ViewModels\PlayerViewModel.cs" />
    <Compile Include="ViewModels\ViewModel.cs" />
    <Compile Include="Managers\PluginManager.cs" />
    <Compile Include="ViewModels\PluginViewModel.cs" />
    <Compile Include="Views\CollectionEditor.xaml.cs">
      <DependentUpon>CollectionEditor.xaml</DependentUpon>
    </Compile>
  </ItemGroup>
  <ItemGroup>
    <ProjectReference Include="..\Torch.API\Torch.API.csproj">
      <Project>{fba5d932-6254-4a1e-baf4-e229fa94e3c2}</Project>
      <Name>Torch.API</Name>
      <Private>False</Private>
    </ProjectReference>
  </ItemGroup>
  <ItemGroup>
    <None Include="packages.config" />
  </ItemGroup>
  <ItemGroup>
    <Page Include="Views\CollectionEditor.xaml">
      <Generator>MSBuild:Compile</Generator>
      <SubType>Designer</SubType>
    </Page>
  </ItemGroup>
  <ItemGroup>
    <None Include="Properties\AssemblyInfoGen.tt">
      <Generator>TextTemplatingFileGenerator</Generator>
      <LastGenOutput>AssemblyInfoGen.cs</LastGenOutput>
    </None>
  </ItemGroup>
  <ItemGroup>
    <Service Include="{508349B6-6B84-4DF5-91F0-309BEEBAD82D}" />
  </ItemGroup>
  <Import Project="$(MSBuildToolsPath)\Microsoft.CSharp.targets" />
  <Import Project="$(SolutionDir)\TransformOnBuild.targets" />
</Project><|MERGE_RESOLUTION|>--- conflicted
+++ resolved
@@ -153,16 +153,12 @@
     <Compile Include="Collections\ObservableList.cs" />
     <Compile Include="DispatcherExtensions.cs" />
     <Compile Include="Managers\DependencyManager.cs" />
-<<<<<<< HEAD
     <Compile Include="Properties\AssemblyInfo.cs" />
     <Compile Include="Properties\AssemblyInfoGen.cs">
       <DependentUpon>AssemblyInfoGen.tt</DependentUpon>
       <AutoGen>True</AutoGen>
       <DesignTime>True</DesignTime>
     </Compile>
-    <Compile Include="Utils\ReflectedManager.cs" />
-=======
->>>>>>> 8c11baf3
     <Compile Include="SaveGameStatus.cs" />
     <Compile Include="Collections\KeyTree.cs" />
     <Compile Include="Collections\ObservableDictionary.cs" />

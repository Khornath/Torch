--- conflicted
+++ resolved
@@ -59,7 +59,6 @@
         /// <inheritdoc />
         public string[] RunArgs { get; set; }
         /// <inheritdoc />
-<<<<<<< HEAD
         [Obsolete("Use GetManager<T>() or the [Dependency] attribute.")]
         public IPluginManager Plugins { get; protected set; }
         /// <inheritdoc />
@@ -73,21 +72,6 @@
         public INetworkManager Network { get; protected set; }
         /// <inheritdoc />
         [Obsolete("Use GetManager<T>() or the [Dependency] attribute.")]
-=======
-        [Obsolete]
-        public IPluginManager Plugins { get; protected set; }
-        /// <inheritdoc />
-        [Obsolete]
-        public IMultiplayerManager Multiplayer { get; protected set; }
-        /// <inheritdoc />
-        [Obsolete]
-        public EntityManager Entities { get; protected set; }
-        /// <inheritdoc />
-        [Obsolete]
-        public INetworkManager Network { get; protected set; }
-        /// <inheritdoc />
-        [Obsolete]
->>>>>>> 5cea6637
         public CommandManager Commands { get; protected set; }
 
         /// <inheritdoc />

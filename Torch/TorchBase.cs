using System;
using System.Collections.Generic;
using System.Diagnostics;
using System.IO;
using System.Linq;
using System.Reflection;
using System.Runtime.CompilerServices;
using System.Text;
using System.Threading;
using System.Threading.Tasks;
using NLog;
using Sandbox;
using Sandbox.Engine.Multiplayer;
using Sandbox.Game;
using Sandbox.Game.Multiplayer;
using Sandbox.Game.Screens.Helpers;
using Sandbox.Game.World;
using Sandbox.ModAPI;
using SpaceEngineers.Game;
using Torch.API;
using Torch.API.Managers;
using Torch.API.ModAPI;
using Torch.API.Session;
using Torch.Commands;
using Torch.Managers;
using Torch.Managers.ChatManager;
using Torch.Managers.PatchManager;
using Torch.Utils;
using Torch.Session;
using VRage.Collections;
using VRage.FileSystem;
using VRage.Game;
using VRage.Game.ObjectBuilder;
using VRage.ObjectBuilders;
using VRage.Plugins;
using VRage.Scripting;
using VRage.Utils;

namespace Torch
{
    /// <summary>
    /// Base class for code shared between the Torch client and server.
    /// </summary>
    public abstract class TorchBase : ViewModel, ITorchBase, IPlugin
    {
        static TorchBase()
        {
            // We can safely never detach this since we don't reload assemblies.
            new ReflectedManager().Attach();
        }

        /// <summary>
        /// Hack because *keen*.
        /// Use only if necessary, prefer dependency injection.
        /// </summary>
        public static ITorchBase Instance { get; private set; }
        /// <inheritdoc />
        public ITorchConfig Config { get; protected set; }
        /// <inheritdoc />
        public Version TorchVersion { get; }

        /// <summary>
        /// The version of Torch used, with extra data.
        /// </summary>
        public string TorchVersionVerbose { get; }

        /// <inheritdoc />
        public Version GameVersion { get; private set; }
        /// <inheritdoc />
        public string[] RunArgs { get; set; }
        /// <inheritdoc />
        [Obsolete("Use GetManager<T>() or the [Dependency] attribute.")]
        public IPluginManager Plugins { get; protected set; }

        /// <inheritdoc />
        public ITorchSession CurrentSession => Managers?.GetManager<ITorchSessionManager>()?.CurrentSession;

        /// <inheritdoc />
        public event Action SessionLoading;
        /// <inheritdoc />
        public event Action SessionLoaded;
        /// <inheritdoc />
        public event Action SessionUnloading;
        /// <inheritdoc />
        public event Action SessionUnloaded;

        /// <summary>
        /// Common log for the Torch instance.
        /// </summary>
        protected static Logger Log { get; } = LogManager.GetLogger("Torch");

        /// <inheritdoc/>
        public IDependencyManager Managers { get; }

        private bool _init;

        /// <summary>
        /// 
        /// </summary>
        /// <exception cref="InvalidOperationException">Thrown if a TorchBase instance already exists.</exception>
        protected TorchBase()
        {
            if (Instance != null)
                throw new InvalidOperationException("A TorchBase instance already exists.");

            Instance = this;

            TorchVersion = Assembly.GetExecutingAssembly().GetName().Version;
            TorchVersionVerbose = Assembly.GetEntryAssembly().GetCustomAttribute<AssemblyInformationalVersionAttribute>()?.InformationalVersion ?? TorchVersion.ToString();
            RunArgs = new string[0];

            Managers = new DependencyManager();

            Plugins = new PluginManager(this);

            var sessionManager = new TorchSessionManager(this);
            sessionManager.AddFactory((x) => MyMultiplayer.Static?.SyncLayer != null ? new NetworkManager(this) : null);
            sessionManager.AddFactory((x) => Sync.IsServer ? new ChatManagerServer(this) : new ChatManagerClient(this));
            sessionManager.AddFactory((x) => Sync.IsServer ? new CommandManager(this) : null);
            sessionManager.AddFactory((x) => new EntityManager(this));

            Managers.AddManager(sessionManager);
            var patcher = new PatchManager(this);
            GameStateInjector.Inject(patcher.AcquireContext());
            Managers.AddManager(patcher);
            //            Managers.AddManager(new KeenLogManager(this));
            Managers.AddManager(new FilesystemManager(this));
            Managers.AddManager(new UpdateManager(this));
            Managers.AddManager(Plugins);
            GameStateChanged += (game, state) =>
            {
                if (state != TorchGameState.Created)
                    return;
                // At this point flush the patches; it's safe.
                patcher.Commit();
            };
            TorchAPI.Instance = this;
        }

        [Obsolete("Prefer using Managers.GetManager for global managers")]
        public T GetManager<T>() where T : class, IManager
        {
            return Managers.GetManager<T>();
        }

        [Obsolete("Prefer using Managers.AddManager for global managers")]
        public bool AddManager<T>(T manager) where T : class, IManager
        {
            return Managers.AddManager(manager);
        }

        public bool IsOnGameThread()
        {
            return Thread.CurrentThread.ManagedThreadId == MySandboxGame.Static.UpdateThread.ManagedThreadId;
        }

        public Task SaveGameAsync(Action<SaveGameStatus> callback)
        {
            Log.Info("Saving game");

            if (!MySandboxGame.IsGameReady)
            {
                callback?.Invoke(SaveGameStatus.GameNotReady);
            }
            else if (MyAsyncSaving.InProgress)
            {
                callback?.Invoke(SaveGameStatus.SaveInProgress);
            }
            else
            {
                var e = new AutoResetEvent(false);
                MyAsyncSaving.Start(() => e.Set());

                return Task.Run(() =>
                {
                    callback?.Invoke(e.WaitOne(5000) ? SaveGameStatus.Success : SaveGameStatus.TimedOut);
                    e.Dispose();
                });
            }

            return Task.CompletedTask;
        }

        #region Game Actions

        /// <summary>
        /// Invokes an action on the game thread.
        /// </summary>
        /// <param name="action"></param>
        public void Invoke(Action action)
        {
            MySandboxGame.Static.Invoke(action);
        }

        /// <summary>
        /// Invokes an action on the game thread asynchronously.
        /// </summary>
        /// <param name="action"></param>
        public Task InvokeAsync(Action action)
        {
            if (Thread.CurrentThread == MySandboxGame.Static.UpdateThread)
            {
                Debug.Assert(false, $"{nameof(InvokeAsync)} should not be called on the game thread.");
                action?.Invoke();
                return Task.CompletedTask;
            }

            return Task.Run(() => InvokeBlocking(action));
        }

        /// <summary>
        /// Invokes an action on the game thread and blocks until it is completed.
        /// </summary>
        /// <param name="action"></param>
        public void InvokeBlocking(Action action)
        {
            if (action == null)
                return;

            if (Thread.CurrentThread == MySandboxGame.Static.UpdateThread)
            {
                Debug.Assert(false, $"{nameof(InvokeBlocking)} should not be called on the game thread.");
                action.Invoke();
                return;
            }

            var e = new AutoResetEvent(false);

            MySandboxGame.Static.Invoke(() =>
            {
                try
                {
                    action.Invoke();
                }
                finally
                {
                    e.Set();
                }
            });

            if (!e.WaitOne(60000))
                throw new TimeoutException("The game action timed out.");
        }

        #endregion

        /// <inheritdoc />
        public virtual void Init()
        {
            Debug.Assert(!_init, "Torch instance is already initialized.");
            SpaceEngineersGame.SetupBasicGameInfo();
            SpaceEngineersGame.SetupPerGameSettings();

            Debug.Assert(MyPerGameSettings.BasicGameInfo.GameVersion != null, "MyPerGameSettings.BasicGameInfo.GameVersion != null");
            GameVersion = new Version(new MyVersion(MyPerGameSettings.BasicGameInfo.GameVersion.Value).FormattedText.ToString().Replace("_", "."));
            try
            {
                Console.Title = $"{Config.InstanceName} - Torch {TorchVersion}, SE {GameVersion}";
            }
            catch
            {
<<<<<<< HEAD
                // Running as service 
=======
                //Running as service 
>>>>>>> 4f7c35df
            }

#if DEBUG
            Log.Info("DEBUG");
#else
            Log.Info("RELEASE");
#endif
            Log.Info($"Torch Version: {TorchVersionVerbose}");
            Log.Info($"Game Version: {GameVersion}");
            Log.Info($"Executing assembly: {Assembly.GetEntryAssembly().FullName}");
            Log.Info($"Executing directory: {AppDomain.CurrentDomain.BaseDirectory}");

            MySession.OnLoading += OnSessionLoading;
            MySession.AfterLoading += OnSessionLoaded;
            MySession.OnUnloading += OnSessionUnloading;
            MySession.OnUnloaded += OnSessionUnloaded;
            RegisterVRagePlugin();
            Managers.GetManager<PluginManager>().LoadPlugins();
            Managers.Attach();
            _init = true;
        }

        private void OnSessionLoading()
        {
            Log.Debug("Session loading");
            try
            {
                SessionLoading?.Invoke();
            }
            catch (Exception e)
            {
                Log.Error(e);
                throw;
            }
        }

        private void OnSessionLoaded()
        {
            Log.Debug("Session loaded");
            try
            {
                SessionLoaded?.Invoke();
            }
            catch (Exception e)
            {
                Log.Error(e);
                throw;
            }
        }

        private void OnSessionUnloading()
        {
            Log.Debug("Session unloading");
            try
            {
                SessionUnloading?.Invoke();
            }
            catch (Exception e)
            {
                Log.Error(e);
                throw;
            }
        }

        private void OnSessionUnloaded()
        {
            Log.Debug("Session unloaded");
            try
            {
                SessionUnloaded?.Invoke();
            }
            catch (Exception e)
            {
                Log.Error(e);
                throw;
            }
        }

        /// <summary>
        /// Hook into the VRage plugin system for updates.
        /// </summary>
        private void RegisterVRagePlugin()
        {
            var fieldName = "m_plugins";
            var pluginList = typeof(MyPlugins).GetField(fieldName, BindingFlags.Static | BindingFlags.NonPublic)?.GetValue(null) as List<IPlugin>;
            if (pluginList == null)
                throw new TypeLoadException($"{fieldName} field not found in {nameof(MyPlugins)}");

            pluginList.Add(this);
        }

        /// <inheritdoc/>
        public virtual Task Save(long callerId)
        {
            return Task.CompletedTask;
        }

        /// <inheritdoc/> 
        public virtual void Start()
        {

        }

        /// <inheritdoc />
        public virtual void Stop()
        {

        }

        /// <inheritdoc />
        public virtual void Restart()
        {

        }

        /// <inheritdoc />
        public virtual void Dispose()
        {
            Managers.Detach();
        }

        /// <inheritdoc />
        public virtual void Init(object gameInstance)
        {

        }

        /// <inheritdoc />
        public virtual void Update()
        {
            GetManager<IPluginManager>().UpdatePlugins();
        }


        private TorchGameState _gameState = TorchGameState.Unloaded;

        /// <inheritdoc/>
        public TorchGameState GameState
        {
            get => _gameState;
            private set
            {
                _gameState = value;
                GameStateChanged?.Invoke(MySandboxGame.Static, _gameState);
            }
        }

        /// <inheritdoc/>
        public event TorchGameStateChangedDel GameStateChanged;

        #region GameStateInjecting
        private static class GameStateInjector
        {
#pragma warning disable 649
            [ReflectedMethodInfo(typeof(MySandboxGame), nameof(MySandboxGame.Dispose))]
            private static MethodInfo _sandboxGameDispose;
            [ReflectedMethodInfo(typeof(MySandboxGame), "Initialize")]
            private static MethodInfo _sandboxGameInit;
#pragma warning restore 649

            internal static void Inject(PatchContext target)
            {
                ConstructorInfo ctor = typeof(MySandboxGame).GetConstructor(new[] {typeof(string[])});
                if (ctor == null)
                    throw new ArgumentException("Can't find constructor MySandboxGame(string[])");
                target.GetPattern(ctor).Prefixes.Add(MethodRef(nameof(PrefixConstructor)));
                target.GetPattern(ctor).Suffixes.Add(MethodRef(nameof(SuffixConstructor)));
                target.GetPattern(_sandboxGameInit).Prefixes.Add(MethodRef(nameof(PrefixInit)));
                target.GetPattern(_sandboxGameInit).Suffixes.Add(MethodRef(nameof(SuffixInit)));
                target.GetPattern(_sandboxGameDispose).Prefixes.Add(MethodRef(nameof(PrefixDispose)));
                target.GetPattern(_sandboxGameDispose).Suffixes.Add(MethodRef(nameof(SuffixDispose)));
            }

            private static MethodInfo MethodRef(string name)
            {
                return typeof(GameStateInjector).GetMethod(name,
                    BindingFlags.Static | BindingFlags.NonPublic | BindingFlags.Public);
            }

            private static void PrefixConstructor()
            {
                if (Instance is TorchBase tb)
                    tb.GameState = TorchGameState.Creating;
            }

            private static void SuffixConstructor()
            {
                if (Instance is TorchBase tb)
                    tb.GameState = TorchGameState.Created;
            }

            private static void PrefixInit()
            {
                if (Instance is TorchBase tb)
                    tb.GameState = TorchGameState.Loading;
            }

            private static void SuffixInit()
            {
                if (Instance is TorchBase tb)
                    tb.GameState = TorchGameState.Loaded;
            }

            private static void PrefixDispose()
            {
                if (Instance is TorchBase tb)
                    tb.GameState = TorchGameState.Unloading;
            }

            private static void SuffixDispose()
            {
                if (Instance is TorchBase tb)
                    tb.GameState = TorchGameState.Unloaded;
            }
        }
        #endregion
    }
}<|MERGE_RESOLUTION|>--- conflicted
+++ resolved
@@ -259,11 +259,7 @@
             }
             catch
             {
-<<<<<<< HEAD
-                // Running as service 
-=======
-                //Running as service 
->>>>>>> 4f7c35df
+                // Running as service
             }
 
 #if DEBUG
